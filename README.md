<div align="center">
  <a href="https://github.com/PrefectHQ/prefect-recipes">
    <img src="docs/imgs/chef_marvin_by_dalle.png" alt="Logo" width="200">
  </a>
</div>

# Prefect Recipes 🧑‍🍳 🥐

This repository contains common and extensible Prefect patterns to drive efficient workflows &mdash; we like to call these patterns our **recipes**

Here you'll find starter code and more advanced example use cases.

## Contributing = Swag 🧢
We're always looking for new contributions! See our existing [Recipe Ideas/Issues](https://github.com/PrefectHQ/prefect-recipes/issues) for inspiration. And check out [Contributions](#contributions) to learn how you can add your Prefect 2.0 recipe and earn some swag!

## Issues / Bugs 🐛
To report issues, typos, or link fixes, please [open an issue.](https://github.com/PrefectHQ/prefect-recipes/issues/new?assignees=&labels=i%3A+bug&template=bug_report.yaml&title=%5BBug%5D%3A+) We appreciate it!

## Recipe Ideas 👩‍🍳
What are you interested in seeing examples of? [Jot down your big idea here.](https://github.com/PrefectHQ/prefect-recipes/issues/new?assignees=&labels=i%3A+enhancement&template=feature_request.yaml)

<<<<<<< HEAD
=======
## Table of Contents 📖
- [Getting Started](#getting-started-)
  - [Subflows](#subflows)
  - [Control Flow](#control-flow)
  - [Optimization](#optimization)
  - [Notifications](#notifications)
  - [Flow Run Observability](#flow-run-observability)
  - [Parameters](#parameters)
  - [Testing](#testing)
  - [Triggering Flow Runs](#triggering-flow-runs)
  - [Deployments](#deployments)

- [Diving Deeper](#diving-deeper-)
  - [Data Engineering / DataOps](#data-engineering--dataops)
  - [AWS Infrastructure](#aws-infrastructure)
  - [Azure Infrastructure](#azure-infrastructure)
  - [GitHub Actions](#github-actions)
  - [Legacy (Prefect 1.0)](#prefect-10-legacy)
- [Issues & Bugs](#issues--bugs-)
- [Recipe Requests](#recipe-requests-)
- [Contributions](#contributions)
- [Join the Discussion](#join-our-discussions-%EF%B8%8F)
- [Thanks](#thanks-)

## Getting Started 🍯
#### Subflows
- [Getting Started With Subflows](https://discourse.prefect.io/t/migrating-to-prefect-2-0-from-flow-of-flows-to-subflows/1318)
- [Run Multiple Subflows or Child Flows in Parallel](https://discourse.prefect.io/t/how-can-i-run-multiple-subflows-or-child-flows-in-parallel/96)
- [Subflow with a Different Task Runner Than Parent Flow](https://discourse.prefect.io/t/can-my-subflow-use-a-different-task-runner-than-my-parent-flow/101)
- [Create a Subflow and Block Until It's Completed](https://discourse.prefect.io/t/how-can-i-create-a-subflow-and-block-until-it-s-completed/94)
- [Running Subflows On Their Own Infrastructure Using a Separate Deployment](./flows-advanced/parent-orchestrator/orchestrating-worker-flows.py)

#### Control Flow
- [Conditionally Stop a Task Run](https://discourse.prefect.io/t/how-can-i-stop-the-task-run-based-on-a-custom-logic/83)
- [Ensure Tasks Immediately Fail If Upstream Task Fails](https://discourse.prefect.io/t/how-to-ensure-that-my-tasks-immediately-fail-if-a-specific-upstream-task-failed/111)
- [Define State Dependencies Between Tasks](https://discourse.prefect.io/t/how-can-i-define-state-dependencies-between-tasks/69/2)

#### Optimization
- [Cache a Task Result To Prevent Recomputation](https://discourse.prefect.io/t/how-can-i-cache-a-task-result-for-two-hours-to-prevent-re-computation/67)

#### Notifications
- [Send Notifications with a Slack Webhook](https://discourse.prefect.io/t/sending-notifications-in-cloud-1-0-using-automations-cloud-2-0-slack-webhook-blocks-and-notifications/1315)

#### Flow Run Observability
- [Interact with REST API](https://discourse.prefect.io/t/how-can-i-interact-with-the-backend-api-using-a-python-client/80)
- [Determine Whether a Flow Run Was Executed Ad Hoc or on a Schedule](https://discourse.prefect.io/t/how-can-i-determine-whether-a-flow-run-has-been-executed-ad-hoc-or-was-running-on-schedule/120)

#### Parameters
- [Use flow parameters](https://discourse.prefect.io/t/guide-to-implementing-parameters-between-prefect-1-0-and-2-0/1321)

#### Testing
- [Testing Flows, Subflows, and Tasks](https://discourse.prefect.io/t/unit-testing-best-practices-for-prefect-flows-subflows-and-tasks/1070/2)

#### Triggering Flow Runs
- [Triggering Flow Runs From a Deployment via API Call or From a Terminal Using Curl](https://discourse.prefect.io/t/how-to-trigger-a-flow-run-from-a-deployment-via-api-call-using-python-requests-library-or-from-a-terminal-using-curl/1396)
- [Event-Driven Data Pipelines with AWS Lambda and GitHub Actions](https://medium.com/the-prefect-blog/event-driven-data-pipelines-with-aws-lambda-prefect-and-github-actions-b3d9f84b1309)

#### Flow Deployment
- [Deploy Flows to Run as a Local Process, Docker Container or a Kubernetes Job](https://discourse.prefect.io/t/how-to-deploy-prefect-2-0-flows-to-run-as-a-local-process-docker-container-or-a-kubernetes-job/1246)
- [Deploy Flows to AWS](https://discourse.prefect.io/t/how-to-deploy-prefect-2-0-flows-to-aws/1252)
- [Deploy Flows to GCP](https://discourse.prefect.io/t/how-to-deploy-prefect-2-0-flows-to-gcp/1251)
- [Deploy Flows to Azure](https://discourse.prefect.io/t/how-to-deploy-prefect-2-0-flows-to-azure/1312)
- [Store Flows in GitHub and Execute in a Docker Container](https://towardsdatascience.com/create-robust-data-pipelines-with-prefect-docker-and-github-12b231ca6ed2)
- [Python-Based Deployments](https://discourse.prefect.io/t/prefect-2-1-0-has-just-arrived-it-includes-python-based-deployments-improvements-to-work-queues-tons-of-new-integrations-and-features/1422)

## Diving Deeper 🍱
#### Data Engineering / DataOps
- [Serverless Real-Time Data Pipelines on AWS with Prefect, ECS and GitHub Actions](https://medium.com/the-prefect-blog/serverless-real-time-data-pipelines-on-aws-with-prefect-ecs-and-github-actions-1737c80da3f5)
- [Build a Data Platform with Prefect, dbt, and Snowflake (using blocks)](https://github.com/anna-geller/prefect-dataplatform)

#### ELT/ETL
- [Export Airbyte Configuration and Load to S3 bucket using blocks, including Python-based deployment](./flows-advanced/etl/export-airbyte-config-and-write-to-s3-bucket-using-blocks.py)
- [ELT with Snowflake Using Async and Blocks](./flows-advanced/etl/elt-with-snowflake.py)

#### AWS Infrastructure
- [Deploy a Prefect agent to ECS using the AWS CLI](./devops/infrastructure-as-code/aws/cli-prefect2-ecs-agent/)
- [Deploy a Prefect agent to ECS with Terraform](./devops/infrastructure-as-code/aws/tf-prefect2-ecs-agent/)
- [Deploy Flows Using ECSTask Infrastructure Blocks](https://towardsdatascience.com/prefect-aws-ecs-fargate-github-actions-make-serverless-dataflows-as-easy-as-py-f6025335effc)
- [Deploy a Prefect agent to ECS Fargate using CloudFormation and GitHub Actions](https://youtu.be/Eemq2X9XrlE)

#### Azure Infrastructure
- [Setup Azure with Prefect](./devops/infrastructure-as-code/azure/setup-azure-with-prefect/)
- [Deploy Prefect Orion to an AKS Cluster with Azure Blob Storage](./devops/infrastructure-as-code/azure/prefect-agent-on-aks/)
- [Setup an Azure VM and Run the Prefect Agent](./devops/infrastructure-as-code/azure/prefect-agent-on-avm/)

#### Github Actions
- [Build flow image and Prefect deployment with storage and infra Blocks on push to branch](./devops/github-actions/general-docker-deploy.yaml)
- [Build and Push flow docker image to Google Artifact Registry](./devops/github-actions/docker-build-push-gcp-artifact-registry.yaml)
- [Build / Apply prefect deployment with blocks on change to python files](./devops/github-actions/minimal-prefect-deployment-build.yaml)
- [Automate Prefect Deployments to AWS ECS Fargate Using GitHub Actions](https://github.com/anna-geller/dataflow-ops)
- [Automate Python-Based Deployments with GitHub Actions](https://github.com/radbrt/orion_flows)


#### Dockerfiles
- [Build an image from the latest Python 3.9 base image and your `requirements.txt`](./devops/dockerfiles/Dockerfile.latest_python_3dot9)

#### Django
- [Using Django with Prefect 2](https://github.com/abrookins/django-prefect-example)

#### Prefect 1.0 Legacy
- [Register a Prefect Flow](./prefect-v1-legacy/devops/github-actions/)
- [Run GraphQL Queries](./prefect-v1-legacy/graphql-queries/)
- [Airbyte Orchestration](./prefect-v1-legacy/use-cases/airbyte-orchestration/)
- [ETL with AWS S3 and Snowflake](./prefect-v1-legacy/use-cases/etl-s3-to-snowflake/)
- [Use AWS Lambda for Event-Driven Flows](./prefect-v1-legacy/use-cases/event-driven-triggers/)
- [Read Secrets into Prefect Cloud tenant](./prefect-v1-legacy/use-cases/import-secrets-to-cloud/)
- [Handle DBT Model Failures](./prefect-v1-legacy/use-cases/rerun_dbt_models_from_failure/)
- [S3 Flow Storage on EKS](./prefect-v1-legacy/use-cases/s3-flow-storage-on-eks/)
- [Use LocalExecutor to run Dask computations on a Coiled cluster](https://docs.coiled.io/user_guide/examples/prefect.html#using-the-localexecutor)
- [Use DaskExecutor to run Prefect tasks in parallel on a Coiled cluster](https://docs.coiled.io/user_guide/examples/prefect.html#using-the-daskexecutor)

>>>>>>> 5a9fc7de
## Join our discussions 🗣️
We use our [Slack Community](https://www.prefect.io/slack) and [Discourse](https://discourse.prefect.io/c/21) to discuss all things Prefect-- such as FAQ, use cases and integrations. Join in the conversation :smile:

## Contributions
We're always looking for new contributions! You can add your Prefect 2.0 recipe and earn some swag in a few simple steps:

1. Look through the recipes to ensure your example is unique
2. Clone the prefect-recipes repo:
```console
git clone git@github.com:PrefectHQ/prefect-recipes.git
```
3. Create and checkout a new branch:
```console
git branch feat/recipe-name
git checkout feat/recipe-name
```
5. Add your code under the appropriate category, making sure it is reproducible and easy to understand.
6. Add your recipe to README.
7. Commit and push the code to your remote branch.
8. Create a PR 🤌 

## Thanks 💙
Thank you for your contributions and efforts to improve prefect-recipes. We're glad to have you in our community!<|MERGE_RESOLUTION|>--- conflicted
+++ resolved
@@ -19,8 +19,6 @@
 ## Recipe Ideas 👩‍🍳
 What are you interested in seeing examples of? [Jot down your big idea here.](https://github.com/PrefectHQ/prefect-recipes/issues/new?assignees=&labels=i%3A+enhancement&template=feature_request.yaml)
 
-<<<<<<< HEAD
-=======
 ## Table of Contents 📖
 - [Getting Started](#getting-started-)
   - [Subflows](#subflows)
@@ -132,7 +130,6 @@
 - [Use LocalExecutor to run Dask computations on a Coiled cluster](https://docs.coiled.io/user_guide/examples/prefect.html#using-the-localexecutor)
 - [Use DaskExecutor to run Prefect tasks in parallel on a Coiled cluster](https://docs.coiled.io/user_guide/examples/prefect.html#using-the-daskexecutor)
 
->>>>>>> 5a9fc7de
 ## Join our discussions 🗣️
 We use our [Slack Community](https://www.prefect.io/slack) and [Discourse](https://discourse.prefect.io/c/21) to discuss all things Prefect-- such as FAQ, use cases and integrations. Join in the conversation :smile:
 
