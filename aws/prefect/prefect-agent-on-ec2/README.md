--- conflicted
+++ resolved
@@ -57,13 +57,6 @@
 
 | Name | Description | Type | Default | Required |
 |------|-------------|------|---------|:--------:|
-<<<<<<< HEAD
-| <a name="input_ami_id"></a> [ami\_id](#input\_ami\_id) | AMI to launch the EC2 instance from | `string` | n/a | yes |
-| <a name="input_environment"></a> [environment](#input\_environment) | SDLC stage | `string` | n/a | yes |
-| <a name="input_private_subnet_ids"></a> [private\_subnet\_ids](#input\_private\_subnet\_ids) | IDs of the subnets that will host the Prefect agent EC2 instance | `list(string)` | n/a | yes |
-| <a name="input_vpc_id"></a> [vpc\_id](#input\_vpc\_id) | ID of the VPC to deploy the Prefect agent into | `string` | n/a | yes |
-| <a name="input_desired_capacity"></a> [desired\_capacity](#input\_desired\_capacity) | desired number of prefect agents to be running at any given time | `number` | `1` | no |
-=======
 | <a name="input_environment"></a> [environment](#input\_environment) | SDLC stage | `string` | n/a | yes |
 | <a name="input_private_subnet_ids"></a> [private\_subnet\_ids](#input\_private\_subnet\_ids) | IDs of the subnets that will host the Prefect agent EC2 instance | `list(string)` | n/a | yes |
 | <a name="input_vpc_id"></a> [vpc\_id](#input\_vpc\_id) | ID of the VPC to deploy the Prefect agent into | `string` | n/a | yes |
@@ -73,21 +66,15 @@
 | <a name="input_desired_capacity"></a> [desired\_capacity](#input\_desired\_capacity) | desired number of prefect agents to be running at any given time | `number` | `1` | no |
 | <a name="input_disable_image_pulling"></a> [disable\_image\_pulling](#input\_disable\_image\_pulling) | disables the prefect agents ability to pull non-local images | `string` | `false` | no |
 | <a name="input_enable_local_flow_logs"></a> [enable\_local\_flow\_logs](#input\_enable\_local\_flow\_logs) | enables flow logs to output locally on the agent | `bool` | `false` | no |
->>>>>>> e9292bf7
 | <a name="input_instance_type"></a> [instance\_type](#input\_instance\_type) | AWS instance type | `string` | `"t3.medium"` | no |
 | <a name="input_key_name"></a> [key\_name](#input\_key\_name) | private pem key to apply to the prefect instances | `string` | `null` | no |
 | <a name="input_linux_type"></a> [linux\_type](#input\_linux\_type) | type of linux instance | `string` | `"linux_amd64"` | no |
 | <a name="input_max_capacity"></a> [max\_capacity](#input\_max\_capacity) | maximum number of prefect agents to be running at any given time | `number` | `1` | no |
 | <a name="input_min_capacity"></a> [min\_capacity](#input\_min\_capacity) | minimum number of Prefect agents to be running at any given time | `number` | `1` | no |
-<<<<<<< HEAD
-| <a name="input_prefect_secret_key"></a> [prefect\_secret\_key](#input\_prefect\_secret\_key) | key of AWS secrets manager secret for Prefect API key | `string` | `"key"` | no |
-| <a name="input_prefect_secret_name"></a> [prefect\_secret\_name](#input\_prefect\_secret\_name) | ID of AWS secrets manager secret for Prefect API key | `string` | `"prefect-api-key"` | no |
-=======
 | <a name="input_prefect_api_address"></a> [prefect\_api\_address](#input\_prefect\_api\_address) | the api address that the prefect agent queries for pending flow runs | `string` | `"https://api.prefect.io"` | no |
 | <a name="input_prefect_api_key_secret_name"></a> [prefect\_api\_key\_secret\_name](#input\_prefect\_api\_key\_secret\_name) | id of aws secrets manager secret for prefect api key | `string` | `"prefect-api-key"` | no |
 | <a name="input_prefect_labels"></a> [prefect\_labels](#input\_prefect\_labels) | labels to apply to the prefect agent | `string` | `""` | no |
 | <a name="input_prefect_secret_key"></a> [prefect\_secret\_key](#input\_prefect\_secret\_key) | key of aws secrets manager secret for prefect api key | `string` | `"key"` | no |
->>>>>>> e9292bf7
 
 ## Outputs
 
