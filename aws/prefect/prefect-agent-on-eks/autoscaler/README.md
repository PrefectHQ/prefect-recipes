--- conflicted
+++ resolved
@@ -8,71 +8,55 @@
 
 ## Requirements
 
-| Name | Version |
-|------|---------|
-| <a name="requirement_terraform"></a> [terraform](#requirement\_terraform) | >= 0.13 |
-| <a name="requirement_aws"></a> [aws](#requirement\_aws) | >= 3.6.0 |
-| <a name="requirement_helm"></a> [helm](#requirement\_helm) | >= 2.4.1 |
-| <a name="requirement_kubectl"></a> [kubectl](#requirement\_kubectl) | 1.11.3 |
+| Name                                                                         | Version  |
+| ---------------------------------------------------------------------------- | -------- |
+| <a name="requirement_terraform"></a> [terraform](#requirement\_terraform)    | >= 0.13  |
+| <a name="requirement_aws"></a> [aws](#requirement\_aws)                      | >= 3.6.0 |
+| <a name="requirement_helm"></a> [helm](#requirement\_helm)                   | >= 2.4.1 |
+| <a name="requirement_kubectl"></a> [kubectl](#requirement\_kubectl)          | 1.11.3   |
 | <a name="requirement_kubernetes"></a> [kubernetes](#requirement\_kubernetes) | >= 2.3.1 |
 
 ## Providers
 
-| Name | Version |
-|------|---------|
+| Name                                              | Version  |
+| ------------------------------------------------- | -------- |
 | <a name="provider_aws"></a> [aws](#provider\_aws) | >= 3.6.0 |
 
 ## Modules
 
-| Name | Source | Version |
-|------|--------|---------|
-| <a name="module_cluster_autoscaler"></a> [cluster\_autoscaler](#module\_cluster\_autoscaler) | ./autoscaler | n/a |
-| <a name="module_eks"></a> [eks](#module\_eks) | terraform-aws-modules/eks/aws | 17.20.0 |
-| <a name="module_prefect_agent"></a> [prefect\_agent](#module\_prefect\_agent) | ./prefect-agent | n/a |
+| Name                                                                                         | Source                        | Version |
+| -------------------------------------------------------------------------------------------- | ----------------------------- | ------- |
+| <a name="module_cluster_autoscaler"></a> [cluster\_autoscaler](#module\_cluster\_autoscaler) | ./autoscaler                  | n/a     |
+| <a name="module_eks"></a> [eks](#module\_eks)                                                | terraform-aws-modules/eks/aws | 17.20.0 |
+| <a name="module_prefect_agent"></a> [prefect\_agent](#module\_prefect\_agent)                | ./prefect-agent               | n/a     |
 
 ## Resources
 
-| Name | Type |
-|------|------|
-| [aws_iam_policy.eks_node_group](https://registry.terraform.io/providers/hashicorp/aws/latest/docs/resources/iam_policy) | resource |
-| [aws_iam_role_policy_attachment.attachment](https://registry.terraform.io/providers/hashicorp/aws/latest/docs/resources/iam_role_policy_attachment) | resource |
-| [aws_eks_cluster.cluster](https://registry.terraform.io/providers/hashicorp/aws/latest/docs/data-sources/eks_cluster) | data source |
-| [aws_eks_cluster_auth.cluster](https://registry.terraform.io/providers/hashicorp/aws/latest/docs/data-sources/eks_cluster_auth) | data source |
-| [aws_iam_policy_document.eks_node_group](https://registry.terraform.io/providers/hashicorp/aws/latest/docs/data-sources/iam_policy_document) | data source |
+| Name                                                                                                                                                | Type        |
+| --------------------------------------------------------------------------------------------------------------------------------------------------- | ----------- |
+| [aws_iam_policy.eks_node_group](https://registry.terraform.io/providers/hashicorp/aws/latest/docs/resources/iam_policy)                             | resource    |
+| [aws_iam_role_policy_attachment.attachment](https://registry.terraform.io/providers/hashicorp/aws/latest/docs/resources/iam_role_policy_attachment) | resource    |
+| [aws_eks_cluster.cluster](https://registry.terraform.io/providers/hashicorp/aws/latest/docs/data-sources/eks_cluster)                               | data source |
+| [aws_eks_cluster_auth.cluster](https://registry.terraform.io/providers/hashicorp/aws/latest/docs/data-sources/eks_cluster_auth)                     | data source |
+| [aws_iam_policy_document.eks_node_group](https://registry.terraform.io/providers/hashicorp/aws/latest/docs/data-sources/iam_policy_document)        | data source |
 jamiedick in prefect-agent-on-eks on feature/prefect-agent-terraform ● λ cd autoscaler 
 jamiedick in autoscaler on feature/prefect-agent-terraform ● λ tfd
 ## Requirements
 
-<<<<<<< HEAD
 | Name                                                                         | Version  |
 | ---------------------------------------------------------------------------- | -------- |
 | <a name="requirement_terraform"></a> [terraform](#requirement\_terraform)    | >= 0.13  |
 | <a name="requirement_aws"></a> [aws](#requirement\_aws)                      | >= 3.4.0 |
 | <a name="requirement_helm"></a> [helm](#requirement\_helm)                   | >= 2.4.1 |
-=======
-| Name | Version |
-|------|---------|
-| <a name="requirement_terraform"></a> [terraform](#requirement\_terraform) | >= 0.13 |
-| <a name="requirement_aws"></a> [aws](#requirement\_aws) | >= 3.4.0 |
-| <a name="requirement_helm"></a> [helm](#requirement\_helm) | >= 2.4.1 |
->>>>>>> 3a808e56
 | <a name="requirement_kubernetes"></a> [kubernetes](#requirement\_kubernetes) | >= 2.3.1 |
 
 ## Providers
 
-<<<<<<< HEAD
-| Name                                                                   | Version |
-| ---------------------------------------------------------------------- | ------- |
-| <a name="provider_aws"></a> [aws](#provider\_aws)                      | 3.71.0  |
-| <a name="provider_helm"></a> [helm](#provider\_helm)                   | 2.4.1   |
-| <a name="provider_kubernetes"></a> [kubernetes](#provider\_kubernetes) | 2.7.1   |
-=======
-| Name | Version |
-|------|---------|
-| <a name="provider_aws"></a> [aws](#provider\_aws) | >= 3.4.0 |
-| <a name="provider_helm"></a> [helm](#provider\_helm) | >= 2.4.1 |
+| Name                                                                   | Version  |
+| ---------------------------------------------------------------------- | -------- |
+| <a name="provider_aws"></a> [aws](#provider\_aws)                      | >= 3.4.0 |
+| <a name="provider_helm"></a> [helm](#provider\_helm)                   | >= 2.4.1 |
 | <a name="provider_kubernetes"></a> [kubernetes](#provider\_kubernetes) | >= 2.3.1 |
->>>>>>> 3a808e56
 
 ## Modules
 
@@ -93,7 +77,6 @@
 
 ## Inputs
 
-<<<<<<< HEAD
 | Name                                                                                                                                       | Description                                                                                                                 | Type       | Default                                     | Required |
 | ------------------------------------------------------------------------------------------------------------------------------------------ | --------------------------------------------------------------------------------------------------------------------------- | ---------- | ------------------------------------------- | :------: |
 | <a name="input_cluster_identity_oidc_issuer"></a> [cluster\_identity\_oidc\_issuer](#input\_cluster\_identity\_oidc\_issuer)               | The OIDC Identity issuer for the cluster                                                                                    | `string`   | n/a                                         |   yes    |
@@ -107,21 +90,6 @@
 | <a name="input_mod_dependency"></a> [mod\_dependency](#input\_mod\_dependency)                                                             | Dependence variable binds all AWS resources allocated by this module, dependent modules reference this variable             | `bool`     | `null`                                      |    no    |
 | <a name="input_namespace"></a> [namespace](#input\_namespace)                                                                              | The K8s namespace in which the node-problem-detector service account has been created                                       | `string`   | `"cluster-autoscaler"`                      |    no    |
 | <a name="input_settings"></a> [settings](#input\_settings)                                                                                 | Additional settings which will be passed to the Helm chart values, see https://hub.helm.sh/charts/stable/cluster-autoscaler | `map(any)` | `{}`                                        |    no    |
-=======
-| Name | Description | Type | Default | Required |
-|------|-------------|------|---------|:--------:|
-| <a name="input_cluster_identity_oidc_issuer"></a> [cluster\_identity\_oidc\_issuer](#input\_cluster\_identity\_oidc\_issuer) | The OIDC Identity issuer for the cluster | `string` | n/a | yes |
-| <a name="input_cluster_identity_oidc_issuer_arn"></a> [cluster\_identity\_oidc\_issuer\_arn](#input\_cluster\_identity\_oidc\_issuer\_arn) | The OIDC Identity issuer ARN for the cluster that can be used to associate IAM roles with a service account | `string` | n/a | yes |
-| <a name="input_cluster_name"></a> [cluster\_name](#input\_cluster\_name) | The name of the cluster | `string` | n/a | yes |
-| <a name="input_helm_chart_name"></a> [helm\_chart\_name](#input\_helm\_chart\_name) | Helm chart name to be installed | `string` | `"cluster-autoscaler"` | no |
-| <a name="input_helm_chart_version"></a> [helm\_chart\_version](#input\_helm\_chart\_version) | Version of the Helm chart | `string` | `"9.9.0"` | no |
-| <a name="input_helm_release_name"></a> [helm\_release\_name](#input\_helm\_release\_name) | Helm release name | `string` | `"cluster-autoscaler"` | no |
-| <a name="input_helm_repo_url"></a> [helm\_repo\_url](#input\_helm\_repo\_url) | Helm repository | `string` | `"https://kubernetes.github.io/autoscaler"` | no |
-| <a name="input_k8s_service_account_name"></a> [k8s\_service\_account\_name](#input\_k8s\_service\_account\_name) | The k8s cluster-autoscaler service account name | `string` | `"cluster-autoscaler"` | no |
-| <a name="input_mod_dependency"></a> [mod\_dependency](#input\_mod\_dependency) | Dependence variable binds all AWS resources allocated by this module, dependent modules reference this variable | `bool` | `null` | no |
-| <a name="input_namespace"></a> [namespace](#input\_namespace) | The K8s namespace in which the node-problem-detector service account has been created | `string` | `"cluster-autoscaler"` | no |
-| <a name="input_settings"></a> [settings](#input\_settings) | Additional settings which will be passed to the Helm chart values, see https://hub.helm.sh/charts/stable/cluster-autoscaler | `map(any)` | `{}` | no |
->>>>>>> 3a808e56
 
 ## Outputs
 
